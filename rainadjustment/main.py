--- conflicted
+++ resolved
@@ -12,17 +12,10 @@
 import numpy as np
 import xarray as xr
 
-<<<<<<< HEAD
 from functions.adjusters import apply_adjustment, check_adjustment_factor
 from functions.downscaling import downscale_gridded_precip
 from utils.io import obtain_gauge_information, obtain_gridded_rainfall_information, store_as_netcdf
 from utils.xml_config_parser import parse_run_xml
-=======
-from adjusters import apply_adjustment, check_adjustment_factor
-from downscaling import downscale_gridded_precip
-from io import obtain_gauge_information, obtain_gridded_rainfall_information, store_as_netcdf
-from xml_config_parser import parse_run_xml
->>>>>>> 26f15043
 
 
 # ----------------------------------------------------------------------- #
@@ -132,17 +125,17 @@
                 if np.array_equal(adjusted_values, grid_values[t]):
                     if np.isfinite(grid_values).any():
                         logger.warning(
-                            f"Adjustment for time step {str(t+1)} out of {str(grid_values.shape[0])} has not taken place. There were too few valid gauge-grid pairs. The original grid values will be returned for this time step."
+                            f"Adjustment for time step {str(t)} out of {str(grid_values.shape[0])} has not taken place. There were too few valid gauge-grid pairs. The original grid values will be returned for this time step."
                         )
                         adjusted_values_checked = adjusted_values * np.nan
                     else:
                         logger.warning(
-                            f"Adjustment for time step {str(t+1)} out of {str(grid_values.shape[0])} has not taken place. The gridded rainfall only contains nans. The original grid values will be returned for this time step."
+                            f"Adjustment for time step {str(t)} out of {str(grid_values.shape[0])} has not taken place. The gridded rainfall only contains nans. The original grid values will be returned for this time step."
                         )
                         adjusted_values_checked = adjusted_values * np.nan
                 else:
                     logger.info(
-                        f"Adjustment for time step {str(t+1)} out of {str(grid_values.shape[0])} has taken place successfully."
+                        f"Adjustment for time step {str(t)} out of {str(grid_values.shape[0])} has taken place successfully."
                     )
                     # Also ensure that the correction values have not been too high.
                     adjusted_values_checked = check_adjustment_factor(
