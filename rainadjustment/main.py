--- conflicted
+++ resolved
@@ -12,289 +12,10 @@
 import numpy as np
 import xarray as xr
 
-<<<<<<< HEAD
-from xml_config_parser import parse_run_xml
-
-
-# ----------------------------------------------------------------------- #
-# Functions
-# ----------------------------------------------------------------------- #
-def obtain_gauge_information(gauge_folder):
-    """
-    Parameters
-    ----------
-    gauge_folder: str
-        The folder containing all netCDFs with the rain gauge observations.
-        The rain gauge observations are expected to contain "_Gauges.nc"
-        in their name.
-
-    Returns
-    ------
-    obs_coords: list(float)
-        List of float containing the latitude and longitude values of the
-        gauges as (lat, lon).
-    obs_names: list(str)
-        List containing the station names.
-    obs_values: list(float)
-        List containing the station observation values per station.
-    """
-    # Create the output list
-    obs_coords = []
-    obs_names = []
-    obs_values = []
-
-    # Open the files
-    gauges_files = os.listdir(gauge_folder)
-    for gauge_file in gauges_files:
-        if gauge_file.endswith("_Gauges.nc"):
-            ds = xr.open_dataset(os.path.join(gauge_folder, gauge_file))
-            precip_gauges = ds.P[-1, :]  # -1 to only get the last hour of values
-
-            # Per station, store the location, station number and the rainfall 
-            # value
-            for station_index in range(precip_gauges.shape[0]):
-                # Get the station information per station
-                station_lat = precip_gauges[station_index].lat.values
-                station_lon = precip_gauges[station_index].lon.values
-                station_name = precip_gauges[station_index].station_id.values
-                station_value = precip_gauges[station_index].values
-
-                # Append all the values to the output list
-                obs_coords.append([float(station_lon), float(station_lat)])
-                obs_names.append(
-                    str(station_name.tobytes().decode('utf-8').rstrip('\x00'))
-                )
-                obs_values.append(float(station_value))
-
-    return np.array(obs_coords), np.array(obs_names), np.array(obs_values)
-
-
-def obtain_gridded_rainfall_information(grid_file):
-    """
-    Parameters
-    ----------
-    grid_file: str
-        The netCDF file containing the gridded rainfall information for
-        the last hour.
-
-    Returns
-    ------
-    grid_coords: ndarray(float)
-        List of floats containing the latitude and longitude values of the
-        gridded rainfall as (lat, lon).
-    grid_values: ndarray(float)
-        List containing the rainfall values per grid point as a flattened
-        array.
-    grid_shape: (int, int)
-        The shape of the gridded rainfall product before flattening 
-        (lons, lats)
-    """
-    # Open the gridded rainfall information
-    if type(grid_file) == str:
-        ds_gridded = xr.open_dataset(grid_file)
-    else:
-        ds_gridded = grid_file
-    precip_gridded = ds_gridded.P[-1, :, :]
-
-    # Get the grid information 
-    grid_lats = precip_gridded.y.values
-    grid_lons = precip_gridded.x.values
-    grid_coords = wrl.util.gridaspoints(grid_lats, grid_lons)
-    grid_shape = len(grid_lats), len(grid_lons)
-    grid_values = np.array(precip_gridded.values).flatten()
-
-    return grid_coords, grid_values, grid_shape
-
-
-def obtain_adjustment_method(config_xml, obs_coords, grid_coords):
-    """
-    Parameters
-    ----------
-    config_xml: dict
-        Dictionary containing the adjustment settings.
-    obs_coords: list(float)
-        List of float containing the latitude and longitude values of the
-        gauges as (lat, lon).
-    grid_coords: ndarray(float)
-        List of floats containing the latitude and longitude values of the
-        gridded rainfall as (lat, lon).
-
-
-    Returns
-    ------
-    adjuster: wrl instance
-        The adjuster that is called, already initialized for the obs and
-        grid coords. A check if sufficient valid observation-grid pairs
-        are present has already taken place by wradlib.
-    """
-    adjustment_method = config_xml["adjustment_method"]
-
-    if adjustment_method == "MFB":
-        adjuster = wrl.adjust.AdjustMFB(
-            obs_coords=obs_coords,
-            raw_coords=grid_coords,
-            nnear_raws=config_xml["nearest_cells_to_use"],
-            stat=config_xml["statistical_function"],
-            mingages=config_xml["min_gauges"],
-            minval=config_xml["threshold"],
-            mfb_args={"method": "median"},
-        )
-    if adjustment_method == "Additive":
-        adjuster = wrl.adjust.AdjustBase(
-            obs_coords=obs_coords,
-            raw_coords=grid_coords,
-            nnear_raws=config_xml["nearest_cells_to_use"],
-            stat=config_xml["statistical_function"],
-            mingages=config_xml["min_gauges"],
-            minval=config_xml["threshold"],
-        )
-    if adjustment_method == "Multiplicative":
-        adjuster = wrl.adjust.AdjustMultiply(
-            obs_coords=obs_coords,
-            raw_coords=grid_coords,
-            nnear_raws=config_xml["nearest_cells_to_use"],
-            stat=config_xml["statistical_function"],
-            mingages=config_xml["min_gauges"],
-            minval=config_xml["threshold"],
-        )
-    if adjustment_method == "Mixed":
-        adjuster = wrl.adjust.AdjustMixed(
-            obs_coords=obs_coords,
-            raw_coords=grid_coords,
-            nnear_raws=config_xml["nearest_cells_to_use"],
-            stat=config_xml["statistical_function"],
-            mingages=config_xml["min_gauges"],
-            minval=config_xml["threshold"],
-        )
-
-    return adjuster
-
-
-def check_adjustment_factor(
-        adjusted_values,
-        original_values,
-        max_change_factor,
-):
-    """
-    Parameters
-    ----------
-    adjusted_values: ndarray(float)
-        List of floats containing the adjusted gridded rainfall values.
-    original_values: ndarray(float)
-        List of floats containing the orginal gridded rainfall values.
-    max_change_factor: float
-        Maximum change (both increase and decrease) of the adjusted gridded
-        rainfall per grid cell point. The values should be provided as float
-        of the factor (e.g. 2.0 - max. two times smaller or bigger than
-        orginal).
-
-    Returns
-    -------
-    checked_adjusted_values: ndarray(float)
-        The adjuster that is called, already initialized for the obs and
-        grid coords. A check if sufficient valid observation-grid pairs
-        are present has already taken place by wradlib.
-    """
-    # Check the factor increase and decrease from the original_values to
-    # the adjusted_values
-    factor_change = adjusted_values / original_values
-
-    # Where factor_change is larger than max_change_factor or smaller
-    # than 1/max_change_factor, we adjust the original value with the
-    # provide max_change_factor (or 1/max_change_factor) to ensure
-    # that the correction is not blowing up.
-    conditions = [
-        factor_change > max_change_factor,
-        factor_change < (1 / max_change_factor),
-    ]
-    choices = [
-        original_values * max_change_factor,
-        original_values / max_change_factor
-    ]
-
-    checked_adjusted_values = np.select(conditions, choices, default=adjusted_values)
-
-    return checked_adjusted_values
-
-
-def store_as_netcdf(adjustment_factor, dataset_example, outfile):
-    """
-    Saves the output adjustment factors to a new NetCDF file.
-
-    Parameters
-    ----------
-        adjustment_factor: ndarray
-            2D array containing the adjustment factors on the
-            original gridded rainfall product grid.
-        dataset_example: xr DataSet
-            The original gridded rainfall xr DataSet which will
-            form the blue print for the output dataset.
-        outfile: str
-            The output file location.
-
-    Returns
-    -------
-    None
-    """
-    # Make a dataset out of the array
-    output_dataset = xr.Dataset(
-        {
-            'adjustment_factor': (('time', 'y', 'x'), [adjustment_factor, adjustment_factor])
-        },
-        coords={
-            'time': dataset_example["time"].values,
-            'y': dataset_example["y"].values,
-            'x': dataset_example["x"].values,
-        }
-    )
-
-    output_dataset["crs"] = dataset_example["crs"]
-
-    # Make CF compliant and add global attributes
-    output_dataset.attrs.update(
-        {
-            "title": "Adjustment factor to correct gridded rainfall",
-            "institution": "Deltares",
-            "source": " ",
-            "history": f"{datetime.now().strftime('%Y-%m-%dT%H:%M:%S')}: Created",
-            "references": "The open-source Python tool wradlib was used for the adjustment factors",
-            "Conventions": "CF-1.8",
-            "projection": "EPSG:4326"
-        }
-    )
-
-    output_dataset["y"].attrs.update({
-        "axis": "Y",
-        "long_name": "latitude",
-        "standard_name": "latitude",
-        "units": "degrees_north"
-    })
-
-    output_dataset["x"].attrs.update({
-        "axis": "X",
-        "long_name": "longitude",
-        "standard_name": "longitude",
-        "units": "degrees_east"
-    })
-
-    # Add attributes to data variables
-    output_dataset["adjustment_factor"].attrs.update({
-        "long_name": "Adjustment Factor",
-        "standard_name": "adjustment_factor",
-        "units": "-",
-    })
-
-    # Saving reprojected data
-    output_dataset.to_netcdf(outfile)
-    output_dataset.close()
-
-    return
-=======
 from functions.adjusters import apply_adjustment, check_adjustment_factor
 from functions.downscaling import downscale_gridded_precip
 from utils.io import obtain_gauge_information, obtain_gridded_rainfall_information, store_as_netcdf
 from utils.xml_config_parser import parse_run_xml
->>>>>>> 457c4c71
 
 
 # ----------------------------------------------------------------------- #
@@ -327,16 +48,6 @@
     # Set up the logger
     if not os.path.isdir(os.path.join(work_dir, "logs")):
         os.mkdir(os.path.join(work_dir, "logs"))
-<<<<<<< HEAD
-    logfn = os.path.join(work_dir, "logs", f"log_meteo_rain_gauge_adjustment.txt")
-    logging.basicConfig(filename=logfn,
-                        filemode='a',
-                        format='%(asctime)s - %(levelname)s - %(message)s',
-                        datefmt='%H:%M:%S',
-                        level=logging.INFO)
-    logger = logging.getLogger()
-    logger.addHandler(logging.StreamHandler())
-=======
     logfn = os.path.join(work_dir, "logs", f"log_pyRainAdjustment.txt")
     logging.basicConfig(
         filename=logfn,
@@ -346,7 +57,6 @@
         level=logging.INFO,
     )
     logger = logging.getLogger()
->>>>>>> 457c4c71
     logger.info("Arguments parsed:\n %s", global_args)
 
     # If --xml_config is provided, parse it and prepare to use its values
@@ -359,51 +69,6 @@
 
     # The actual work
     try:
-<<<<<<< HEAD
-        # 1. Perform some checks
-        adjustment_methods = ["MFB", "Additive", "Multiplicative", "Mixed"]
-        if config_xml["adjustment_method"] not in adjustment_methods:
-            logger.error(
-                f"Requested adjustment method not present. Select an adjustment method from {adjustment_methods}")
-            raise KeyError("Requested adjustment method not present")
-        # Make sure the threshold is always 0.0 when the adjustment_method
-        # is Additive
-        if config_xml["adjustment_method"] == "Additive" and config_xml["threshold"] > 0.0:
-            config_xml["threshold"] = 0.0
-            logger.warning(f"Config value for 'threshold' has been adjusted to '0' from "
-                           f"'{config_xml['threshold']}' because the chosen method is 'Additive'")
-
-        # 2. Get the rain gauge information
-        obs_coords, obs_names, obs_values = obtain_gauge_information(
-            gauge_folder=os.path.join(work_dir, "input")
-        )
-        logger.info("Rain gauge information read successfully.")
-
-        # 3. obtain gridded rainfall field
-        grid_coords, grid_values, grid_shape = obtain_gridded_rainfall_information(
-            grid_file=os.path.join(work_dir, "input", "gridded_rainfall.nc")
-        )
-        logger.info("Gridded rainfall information read successfully.")
-
-        # 4. perform correction
-        adjuster = obtain_adjustment_method(
-            config_xml=config_xml,
-            obs_coords=obs_coords,
-            grid_coords=grid_coords
-        )
-        adjusted_values = adjuster(obs_values, grid_values)
-
-        # A final check to ensure that the adjustment has taken place.
-        if np.array_equal(adjusted_values, grid_values):
-            if np.isfinite(grid_values).any():
-                logger.warning(
-                    "Adjustment has not taken place. There were too few valid gauge-grid pairs. The original grid values will be returned.")
-                adjusted_values_checked = adjusted_values * np.nan
-            else:
-                logger.warning(
-                    "Adjustment has not taken place. The gridded rainfall only contains nans. The original grid values will be returned.")
-                adjusted_values_checked = adjusted_values * np.nan
-=======
         # Check what functionality is requested and execute that functionality
         if requested_functionality == "adjustment":
             # 1. Perform some checks
@@ -541,47 +206,20 @@
                     "clim_filepath and/or downscaling_factor were not provided, but are needed for downscaling."
                 )
 
->>>>>>> 457c4c71
         else:
             logger.error(
                 f"The requested functionality '{requested_functionality}' is not one of the supported options. Make sure to pick one from adjustment or downscaling."
             )
-<<<<<<< HEAD
-            if np.array_equal(adjusted_values_checked, adjusted_values) == False:
-                logger.warning("Some of the adjusted values were above the set maximum adjustment factor."
-                               f"and have been corrected to adhere to this maximum factor")
-
-        # 5. Return corrected precipitation as a stored netCDF in the output folder
-        adjustment_factor = adjusted_values_checked / grid_values
-        # Make sure there are no negative numbers and no nans in the adjustment
-        adjustment_factor = np.where(adjustment_factor < 0.0, 1.0, adjustment_factor)
-        adjustment_factor = np.nan_to_num(adjustment_factor, nan=1.0, posinf=1.0, neginf=1.0)
-        # Store it
-        store_as_netcdf(
-            adjustment_factor=np.reshape(adjustment_factor, grid_shape),
-            dataset_example=xr.open_dataset(
-                os.path.join(work_dir, "input", "gridded_rainfall.nc")
-            ),
-            outfile=os.path.join(work_dir, "output", "adjusted_gridded_rainfall.nc")
-        )
-        logger.info("Adjusted gridded rainfall stored to a netCDF.")
-=======
             raise KeyError(
                 f"The requested functionality '{requested_functionality}' is not one of the supported options. Make sure to pick one from adjustment or downscaling."
             )
->>>>>>> 457c4c71
 
     # pylint: disable=broad-exception-caught
     except Exception as exception:
         logger.exception(exception, exc_info=True)
 
     end = time.perf_counter()
-<<<<<<< HEAD
-    logger.info(f"Finished rain gauge adjustment. {len(obs_names)} gauges were provided.")
-    logger.info("Total adjustment workflow took %1.d minutes and %0.3f seconds", np.floor((end - start) / 60.0 ), ((end - start)%60))
-=======
     logger.info("Total adjustment workflow took %s minutes", ((end - start) / 60.0))
->>>>>>> 457c4c71
 
 
 if __name__ == "__main__":
